# Copyright (c) Microsoft. All rights reserved.
# Licensed under the MIT license.
# See LICENSE file in the project root for full license information.
import asyncio
import multiprocessing
import os
from typing import Dict
import asyncio
from azure.ai.projects.aio import AIProjectClient
from azure.ai.projects.models import FilePurpose, FileSearchTool, AsyncToolSet
from azure.identity import DefaultAzureCredential

from azure.identity.aio import DefaultAzureCredential


async def create_index_maybe():
    """
    Create the index and upload documents if the index does not exist.

    This code is executed only once, when called on_starting hook is being
    called. This code ensures that the index is being populated only once.
    rag.create_index return True if the index was created, meaning that this
    docker node have started first and must populate index.
    """
    from api.search_index_manager import SearchIndexManager
    async with DefaultAzureCredential() as creds:
        endpoint = os.environ.get('AZURE_AI_SEARCH_ENDPOINT')
        if endpoint:
            search_mgr = SearchIndexManager(
                endpoint=endpoint,
                credential=creds,
                index_name=os.getenv('AZURE_AI_SEARCH_INDEX_NAME'),
                dimensions=None,
                model=os.getenv('AZURE_AI_EMBED_DEPLOYMENT_NAME'),
                embeddings_client=None
            )
            # If another application instance already have created the index,
            # do not upload the documents.
            if await search_mgr.create_index(
              vector_index_dimensions=int(
                  os.getenv('AZURE_AI_EMBED_DIMENSIONS'))):
                embeddings_path = os.path.join(
                    os.path.dirname(__file__), 'api', 'data', 'embeddings.csv')
                assert embeddings_path, f'File {embeddings_path} not found.'
                await search_mgr.upload_documents(embeddings_path)
                await search_mgr.close()


def on_starting(server):
    """Server hook, called just before the master process is initialized."""
    asyncio.get_event_loop().run_until_complete(create_index_maybe())


async def list_or_create_agent():
    files: Dict[str, Dict[str, str]] = {}  # File name -> {"id": file_id, "path": file_path}
    vector_store = None
    agent = None

    try:
        ai_client = AIProjectClient.from_connection_string(
            credential=DefaultAzureCredential(exclude_shared_token_cache_credential=True),
            conn_str=os.environ["AZURE_AIPROJECT_CONNECTION_STRING"],
        )

        if os.environ.get("AZURE_AI_AGENT_ID"):
            try: 
                agent = await ai_client.agents.get_agent(os.environ["AZURE_AI_AGENT_ID"])
                return
            except Exception as e:
                print(f"Error fetching agent: {e}")

        # Check if a previous agent created by the template exists
        agent_list = await ai_client.agents.list_agents()
        if agent_list.data:
            for agent_object in agent_list.data:
                if agent_object.name == "agent-template-assistant":
                    return 
        
        # Create a new agent with the required resources
        print(f"Creating new agent with resources")
        file_names = ["product_info_1.md", "product_info_2.md"]
        for file_name in file_names:
            file_path = os.path.abspath(os.path.join(os.path.dirname(__file__), 'files', file_name))
            file = await ai_client.agents.upload_file_and_poll(file_path=file_path, purpose=FilePurpose.AGENTS)
            # Store both file id and the file path using the file name as key.
            files[file_name] = {"id": file.id, "path": file_path}
        
        # Create the vector store using the file IDs.
        vector_store = await ai_client.agents.create_vector_store_and_poll(
            file_ids=[info["id"] for info in files.values()],
            name="sample_store"
        )
        print(f"agent: file store and vector store success")

        file_search_tool = FileSearchTool(vector_store_ids=[vector_store.id])
        toolset = AsyncToolSet()
        toolset.add(file_search_tool)

        agent = await ai_client.agents.create_agent(
            model=os.environ["AZURE_AI_AGENT_DEPLOYMENT_NAME"],
            name="agent-template-assistant", 
            instructions="You are helpful assistant",
            toolset=toolset
        )
        print(f"Created agent, agent ID: {agent.id}")
    
    except Exception as e:
        print(f"Error creating agent: {e}", exc_info=True)
        raise RuntimeError(f"Failed to create the agent: {e}")
    
def on_starting(server):
    """This code runs once before the workers will start."""
    asyncio.get_event_loop().run_until_complete(list_or_create_agent())

max_requests = 1000
max_requests_jitter = 50
log_file = "-"
bind = "0.0.0.0:50505"

if not os.getenv("RUNNING_IN_PRODUCTION"):
    reload = True

<<<<<<< HEAD
# Load application code before the worker processes are forked.
# Needed to execute on_starting.
# Please see the documentation on gunicorn
# https://docs.gunicorn.org/en/stable/settings.html
=======
>>>>>>> 98bd258a
preload_app = True
num_cpus = multiprocessing.cpu_count()
workers = (num_cpus * 2) + 1
worker_class = "uvicorn.workers.UvicornWorker"

timeout = 120<|MERGE_RESOLUTION|>--- conflicted
+++ resolved
@@ -46,15 +46,11 @@
                 await search_mgr.close()
 
 
-def on_starting(server):
-    """Server hook, called just before the master process is initialized."""
-    asyncio.get_event_loop().run_until_complete(create_index_maybe())
-
-
-async def list_or_create_agent():
+async def init_agent_and_index():
     files: Dict[str, Dict[str, str]] = {}  # File name -> {"id": file_id, "path": file_path}
     vector_store = None
     agent = None
+    await create_index_maybe()
 
     try:
         ai_client = AIProjectClient.from_connection_string(
@@ -76,30 +72,27 @@
                 if agent_object.name == "agent-template-assistant":
                     return 
         
-        # Create a new agent with the required resources
-        print(f"Creating new agent with resources")
-        file_names = ["product_info_1.md", "product_info_2.md"]
-        for file_name in file_names:
-            file_path = os.path.abspath(os.path.join(os.path.dirname(__file__), 'files', file_name))
-            file = await ai_client.agents.upload_file_and_poll(file_path=file_path, purpose=FilePurpose.AGENTS)
-            # Store both file id and the file path using the file name as key.
-            files[file_name] = {"id": file.id, "path": file_path}
-        
-        # Create the vector store using the file IDs.
-        vector_store = await ai_client.agents.create_vector_store_and_poll(
-            file_ids=[info["id"] for info in files.values()],
-            name="sample_store"
-        )
-        print(f"agent: file store and vector store success")
+        # Add the AI index search.
+        conn_list = ai_client.connections.list()
+        conn_id = ""
+        for conn in conn_list:
+            if conn.connection_type == ConnectionType.AZURE_AI_SEARCH:
+                conn_id = conn.id
+                break
 
-        file_search_tool = FileSearchTool(vector_store_ids=[vector_store.id])
-        toolset = AsyncToolSet()
-        toolset.add(file_search_tool)
+        toolset = None
+        tool_definitions = None
+        if conn_id and os.environ.get('AZURE_AI_SEARCH_INDEX_NAME'):
+            ai_search = AzureAISearchTool(index_connection_id=conn_id, index_name=os.environ.get('AZURE_AI_SEARCH_INDEX_NAME'))
+            toolset = AsyncToolSet()
+            toolset.add(ai_search)
+            tool_definitions = ai_search.definitions
 
         agent = await ai_client.agents.create_agent(
             model=os.environ["AZURE_AI_AGENT_DEPLOYMENT_NAME"],
             name="agent-template-assistant", 
             instructions="You are helpful assistant",
+            tools=ai_search.definitions,
             toolset=toolset
         )
         print(f"Created agent, agent ID: {agent.id}")
@@ -120,13 +113,10 @@
 if not os.getenv("RUNNING_IN_PRODUCTION"):
     reload = True
 
-<<<<<<< HEAD
 # Load application code before the worker processes are forked.
 # Needed to execute on_starting.
 # Please see the documentation on gunicorn
 # https://docs.gunicorn.org/en/stable/settings.html
-=======
->>>>>>> 98bd258a
 preload_app = True
 num_cpus = multiprocessing.cpu_count()
 workers = (num_cpus * 2) + 1
